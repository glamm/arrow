package kategory

import io.kotlintest.properties.forAll

typealias TI<A> = Tuple2<IdKind<A>, IdKind<A>>

typealias TIK<A> = HK<TIF, A>

@Suppress("UNCHECKED_CAST")
fun <A> TIK<A>.ev(): TIC<A> =
        this as TIC<A>

data class TIC<out A>(val ti: TI<A>) : TIK<A>

class TIF {
    private constructor()
}

object TraverseLaws {
    // FIXME(paco): cf is only required because AP::pure will crash the inliner
    inline fun <reified F> laws(FF: Traverse<F> = traverse<F>(), AP: Applicative<F> = applicative<F>(), crossinline cf: (Int) -> HK<F, Int>, EQ: Eq<HK<F, Int>>): List<Law> =
            FoldableLaws.laws(FF, cf, Eq.any()) + FunctorLaws.laws(AP, EQ) + listOf(
                    Law("Traverse Laws: Identity", { identityTraverse(FF, AP, cf, EQ) }),
<<<<<<< HEAD
                    // TODO (#136)
                    // Law("Traverse Laws: Sequential composition", { sequentialComposition(FF, AP, cf, EQ) })
                    Law("Traverse Laws: Parallel composition", { parallelComposition(FF, cf, EQ) }),
                    Law("Traverse Laws: FoldMap derived", { foldMapDerived(FF, AP, cf, EQ) })
=======
                    Law("Traverse Laws: Sequential composition", { sequentialComposition(FF, cf, EQ) }),
                    Law("Traverse Laws: Parallel composition", { parallelComposition(FF, cf, EQ) })
                    // TODO (#136)
                    // Law("Traverse Laws: FoldMap derived", { foldMapDerived(FF, AP, cf, EQ) })
>>>>>>> 8b82bb85
            )

    inline fun <reified F> identityTraverse(FF: Traverse<F>, AP: Applicative<F> = applicative<F>(), crossinline cf: (Int) -> HK<F, Int>, EQ: Eq<HK<F, Int>>) =
            forAll(genFunctionAToB<Int, HK<IdHK, Int>>(genConstructor(genIntSmall(), ::Id)), genConstructor(genIntSmall(), cf), { f: (Int) -> HK<IdHK, Int>, fa: HK<F, Int> ->
                FF.traverse(fa, f, Id).value().equalUnderTheLaw(FF.map(fa, f).map(AP) { it.value() }, EQ)
            })

    inline fun <reified F> sequentialComposition(FF: Traverse<F>, crossinline cf: (Int) -> HK<F, Int>, EQ: Eq<HK<F, Int>>) =
            forAll(genFunctionAToB<Int, HK<IdHK, Int>>(genConstructor(genIntSmall(), ::Id)), genFunctionAToB<Int, HK<IdHK, Int>>(genConstructor(genIntSmall(), ::Id)), genConstructor(genIntSmall(), cf), { f: (Int) -> HK<IdHK, Int>, g: (Int) -> HK<IdHK, Int>, fha: HK<F, Int> ->
                val fa = fha.traverse(FF, Id, f).ev()
                val composed = Id.map(fa, { it.traverse(FF, Id, g) }).value.value()
                val expected = fha.traverse(FF, ComposedApplicative(Id, Id), { a: Int -> Id.map(f(a), g).lift() }).lower().value().value()
                composed.equalUnderTheLaw(expected, EQ)
            })

    inline fun <reified F> parallelComposition(FF: Traverse<F>, crossinline cf: (Int) -> HK<F, Int>, EQ: Eq<HK<F, Int>>) =
            forAll(genFunctionAToB<Int, HK<IdHK, Int>>(genConstructor(genIntSmall(), ::Id)), genFunctionAToB<Int, HK<IdHK, Int>>(genConstructor(genIntSmall(), ::Id)), genConstructor(genIntSmall(), cf), { f: (Int) -> HK<IdHK, Int>, g: (Int) -> HK<IdHK, Int>, fha: HK<F, Int> ->
                val TIA = object : Applicative<TIF> {
                    override fun <A> pure(a: A): HK<TIF, A> =
                            TIC(Id(a) toT Id(a))


                    override fun <A, B> ap(fa: HK<TIF, A>, ff: HK<TIF, (A) -> B>): HK<TIF, B> {
                        val (fam, fan) = fa.ev().ti
                        val (fm, fn) = ff.ev().ti
                        return TIC(Id.ap(fam, fm) toT Id.ap(fan, fn))
                    }

                }

                val TIEQ: Eq<TI<HK<F, Int>>> = object : Eq<TI<HK<F, Int>>> {
                    override fun eqv(a: TI<HK<F, Int>>, b: TI<HK<F, Int>>): Boolean =
                            EQ.eqv(a.a.value(), b.a.value()) && EQ.eqv(a.b.value(), b.b.value())
                }

                val seen: TI<HK<F, Int>> = FF.traverse(fha, { TIC(f(it) toT g(it)) }, TIA).ev().ti
                val expected: TI<HK<F, Int>> = TIC(FF.traverse(fha, f, Id) toT FF.traverse(fha, g, Id)).ti

                seen.equalUnderTheLaw(expected, TIEQ)
            })

    inline fun <reified F> foldMapDerived(FF: Traverse<F>, AP: Applicative<F> = applicative<F>(), crossinline cf: (Int) -> HK<F, Int>, EQ: Eq<HK<F, Int>>) =
            forAll(genFunctionAToB<Int, Int>(genIntSmall()), genConstructor(genIntSmall(), cf), { f: (Int) -> Int, fa: HK<F, Int> ->
                val traversed = fa.traverse(FF, Const.applicative(IntMonoid), { a -> f(a).const() }).value()
                val mapped = fa.foldMap(FF, IntMonoid, f)
                mapped.equalUnderTheLaw(traversed, Eq.any())
            })
}<|MERGE_RESOLUTION|>--- conflicted
+++ resolved
@@ -21,17 +21,9 @@
     inline fun <reified F> laws(FF: Traverse<F> = traverse<F>(), AP: Applicative<F> = applicative<F>(), crossinline cf: (Int) -> HK<F, Int>, EQ: Eq<HK<F, Int>>): List<Law> =
             FoldableLaws.laws(FF, cf, Eq.any()) + FunctorLaws.laws(AP, EQ) + listOf(
                     Law("Traverse Laws: Identity", { identityTraverse(FF, AP, cf, EQ) }),
-<<<<<<< HEAD
-                    // TODO (#136)
-                    // Law("Traverse Laws: Sequential composition", { sequentialComposition(FF, AP, cf, EQ) })
+                    Law("Traverse Laws: Sequential composition", { sequentialComposition(FF, cf, EQ) }),
                     Law("Traverse Laws: Parallel composition", { parallelComposition(FF, cf, EQ) }),
                     Law("Traverse Laws: FoldMap derived", { foldMapDerived(FF, AP, cf, EQ) })
-=======
-                    Law("Traverse Laws: Sequential composition", { sequentialComposition(FF, cf, EQ) }),
-                    Law("Traverse Laws: Parallel composition", { parallelComposition(FF, cf, EQ) })
-                    // TODO (#136)
-                    // Law("Traverse Laws: FoldMap derived", { foldMapDerived(FF, AP, cf, EQ) })
->>>>>>> 8b82bb85
             )
 
     inline fun <reified F> identityTraverse(FF: Traverse<F>, AP: Applicative<F> = applicative<F>(), crossinline cf: (Int) -> HK<F, Int>, EQ: Eq<HK<F, Int>>) =
