package arrow.optics

import io.kotlintest.KTestJUnitRunner
import io.kotlintest.properties.Gen
import io.kotlintest.properties.forAll
import arrow.test.laws.OptionalLaws
import arrow.data.Try
import arrow.test.UnitSpec
import arrow.test.generators.genFunctionAToB
import arrow.test.generators.genTry
import arrow.test.generators.genTuple
import arrow.core.None
import arrow.core.Option
import arrow.core.eq
import arrow.data.applicative
import arrow.optics.instances.listElementPositionOptional
import arrow.optics.instances.nullableOptional
import arrow.syntax.either.left
import arrow.syntax.either.right
<<<<<<< HEAD
import arrow.test.generators.genNullable
=======
import arrow.typeclasses.Eq
>>>>>>> 49f35b5e
import org.junit.runner.RunWith

@RunWith(KTestJUnitRunner::class)
class OptionalTest : UnitSpec() {

    init {

<<<<<<< HEAD
        testLaws(

            OptionalLaws.laws(
                optional = listElementPositionOptional(50),
                aGen = Gen.list(Gen.int()),
                bGen = Gen.int(),
                funcGen = genFunctionAToB(Gen.int()),
                EQA = Eq.any(),
                EQB = Eq.any(),
                EQOptionB = Eq.any()),

            OptionalLaws.laws(
                optional = nullableOptional(),
                aGen = genNullable(Gen.int()),
                bGen = Gen.int(),
                funcGen = genFunctionAToB(Gen.int()),
                EQA = Eq.any(),
                EQB = Eq.any(),
                EQOptionB = Eq.any()),

            OptionalLaws.laws(
=======
        testLaws(OptionalLaws.laws(
>>>>>>> 49f35b5e
                optional = optionalHead,
                aGen = Gen.list(Gen.int()),
                bGen = Gen.int(),
                funcGen = genFunctionAToB(Gen.int()),
                EQA = Eq.any(),
                EQOptionB = Option.eq(Eq.any())
        ))

        testLaws(OptionalLaws.laws(
                optional = Optional.id(),
                aGen = Gen.int(),
                bGen = Gen.int(),
                funcGen = genFunctionAToB(Gen.int()),
                EQA = Eq.any(),
                EQOptionB = Option.eq(Eq.any())
        ))

        testLaws(OptionalLaws.laws(
                optional = optionalHead.first(),
                aGen = genTuple(Gen.list(Gen.int()), Gen.bool()),
                bGen = genTuple(Gen.int(), Gen.bool()),
                funcGen = genFunctionAToB(genTuple(Gen.int(), Gen.bool())),
                EQA = Eq.any(),
                EQOptionB = Option.eq(Eq.any())
        ))

        testLaws(OptionalLaws.laws(
                optional = optionalHead.first(),
                aGen = genTuple(Gen.list(Gen.int()), Gen.bool()),
                bGen = genTuple(Gen.int(), Gen.bool()),
                funcGen = genFunctionAToB(genTuple(Gen.int(), Gen.bool())),
                EQA = Eq.any(),
                EQOptionB = Option.eq(Eq.any())
        ))

        testLaws(OptionalLaws.laws(
                optional = optionalHead.second(),
                aGen = genTuple(Gen.bool(), Gen.list(Gen.int())),
                bGen = genTuple(Gen.bool(), Gen.int()),
                funcGen = genFunctionAToB(genTuple(Gen.bool(), Gen.int())),
                EQA = Eq.any(),
                EQOptionB = Option.eq(Eq.any())
        ))

        "void should always " {
            forAll({ string: String ->
                Optional.void<String, Int>().getOption(string) == None
            })
        }

        "void should always return source when setting target" {
            forAll({ int: Int, string: String ->
                Optional.void<String, Int>().set(string, int) == string
            })
        }

        "Checking if there is no target" {
            forAll(Gen.list(Gen.int()), { list ->
                optionalHead.nonEmpty(list) == list.isNotEmpty()
            })
        }

        "Lift should be consistent with modify" {
            forAll(Gen.list(Gen.int()), { list ->
                val f = { i: Int -> i + 5 }
                optionalHead.lift(f)(list) == optionalHead.modify(list, f)
            })
        }

        "LiftF should be consistent with modifyF" {
            forAll(Gen.list(Gen.int()), genTry(Gen.int()), { list, tryInt ->
                val f = { _: Int -> tryInt }
                optionalHead.liftF(f, Try.applicative())(list) == optionalHead.modifyF(list, f, Try.applicative())
            })
        }

        "Checking if a target exists" {
            forAll(Gen.list(Gen.int()), { list ->
                optionalHead.isEmpty(list) == list.isEmpty()
            })
        }

        "Finding a target using a predicate should be wrapped in the correct option result" {
            forAll(Gen.list(Gen.int()), Gen.bool(), { list, predicate ->
                optionalHead.find(list) { predicate }.fold({ false }, { true }) == predicate
            })
        }

        "Checking existence predicate over the target should result in same result as predicate" {
            forAll(Gen.list(Gen.int()), Gen.bool(), { list, predicate ->
                optionalHead.exists(list) { predicate } == predicate
            })
        }

        "Checking satisfaction of predicate over the target should result in opposite result as predicate" {
            forAll(Gen.list(Gen.int()), Gen.bool(), { list, predicate ->
                optionalHead.all(list) { predicate } == predicate
            })
        }

        "Joining two optionals together with same target should yield same result" {
            val joinedOptional = optionalHead.choice(defaultHead)

            forAll(Gen.int(), { int ->
                joinedOptional.getOption(listOf(int).left()) == joinedOptional.getOption(int.right())
            })
        }

    }

}<|MERGE_RESOLUTION|>--- conflicted
+++ resolved
@@ -17,11 +17,8 @@
 import arrow.optics.instances.nullableOptional
 import arrow.syntax.either.left
 import arrow.syntax.either.right
-<<<<<<< HEAD
 import arrow.test.generators.genNullable
-=======
 import arrow.typeclasses.Eq
->>>>>>> 49f35b5e
 import org.junit.runner.RunWith
 
 @RunWith(KTestJUnitRunner::class)
@@ -29,10 +26,7 @@
 
     init {
 
-<<<<<<< HEAD
-        testLaws(
-
-            OptionalLaws.laws(
+        OptionalLaws.laws(
                 optional = listElementPositionOptional(50),
                 aGen = Gen.list(Gen.int()),
                 bGen = Gen.int(),
@@ -41,7 +35,7 @@
                 EQB = Eq.any(),
                 EQOptionB = Eq.any()),
 
-            OptionalLaws.laws(
+        OptionalLaws.laws(
                 optional = nullableOptional(),
                 aGen = genNullable(Gen.int()),
                 bGen = Gen.int(),
@@ -50,10 +44,8 @@
                 EQB = Eq.any(),
                 EQOptionB = Eq.any()),
 
-            OptionalLaws.laws(
-=======
+
         testLaws(OptionalLaws.laws(
->>>>>>> 49f35b5e
                 optional = optionalHead,
                 aGen = Gen.list(Gen.int()),
                 bGen = Gen.int(),
