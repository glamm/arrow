--- conflicted
+++ resolved
@@ -9,14 +9,9 @@
 object TraverseFilterLaws {
 
     inline fun <reified F> laws(TF: TraverseFilter<F> = traverseFilter<F>(), GA: Applicative<F> = applicative<F>(), crossinline cf: (Int) -> HK<F, Int>, EQ: Eq<HK<F, Int>>): List<Law> =
-<<<<<<< HEAD
-            TraverseLaws.laws(TF, GA, cf, EQ) + FunctorLaws.laws(GA, cf, EQ) + listOf(
+            TraverseLaws.laws(TF, GA, cf, EQ) + listOf(
                     Law("TraverseFilter Laws: Identity", { identityTraverseFilter(TF, GA, cf, Eq.any()) }),
                     Law("TraverseFilter Laws: filterA consistent with TraverseFilter", { filterAconsistentWithTraverseFilter(TF, GA, cf, Eq.any()) })
-=======
-            TraverseLaws.laws(TF, GA, cf, EQ) + listOf(
-                    Law("TraverseFilter Laws: Identity", { identityTraverseFilter(TF, GA, cf, Eq.any()) })
->>>>>>> c47dfa77
             )
 
     inline fun <reified F> identityTraverseFilter(FT: TraverseFilter<F>, GA: Applicative<F> = applicative<F>(), crossinline cf: (Int) -> HK<F, Int>, EQ: Eq<HK<F, HK<F, Int>>> = Eq.any()) =
@@ -24,13 +19,8 @@
                 FT.traverseFilter(fa, { it.some().pure(GA) }, GA).equalUnderTheLaw(GA.pure(fa), EQ)
             })
 
-    inline fun <reified F> filterAconsistentWithTraverseFilter(FT: TraverseFilter<F>,
-                                                               GA: Applicative<F> = applicative<F>(),
-                                                               crossinline cf: (Int) -> HK<F, Int>,
-                                                               EQ: Eq<HK<F, HK<F, Int>>> = Eq.any()) =
-            forAll(genConstructor(genIntSmall(), cf),
-                    genFunctionAToB<Int, HK<F, Boolean>>(genConstructor(Gen.bool(), { GA.pure(it) })),
-                    { fa: HK<F, Int>, f: (Int) -> HK<F, Boolean> ->
-                        FT.filterA(fa, f, GA).equalUnderTheLaw(fa.traverseFilter { a -> f(a).map { b: Boolean -> if (b) Some(a) else None } }, EQ)
-                    })
+    inline fun <reified F> filterAconsistentWithTraverseFilter(FT: TraverseFilter<F>, GA: Applicative<F> = applicative<F>(), crossinline cf: (Int) -> HK<F, Int>, EQ: Eq<HK<F, HK<F, Int>>> = Eq.any()) =
+            forAll(genConstructor(genIntSmall(), cf), genFunctionAToB<Int, HK<F, Boolean>>(genConstructor(Gen.bool(), { GA.pure(it) })), { fa: HK<F, Int>, f: (Int) -> HK<F, Boolean> ->
+                FT.filterA(fa, f, GA).equalUnderTheLaw(fa.traverseFilter { a -> f(a).map { b: Boolean -> if (b) Some(a) else None } }, EQ)
+            })
 }