--- conflicted
+++ resolved
@@ -18,11 +18,7 @@
             monoid<ConstKind<Int, Int>>() shouldNotBe null
         }
 
-<<<<<<< HEAD
-        testLaws(TraverseLaws.laws(Const.traverse(), Const.applicative(IntMonoid), { Const(it) }, Eq.any()))
-=======
-        testLaws(TraverseFilterLaws.laws(Const.traverseFilter(IntMonoid), Const.applicative(IntMonoid), { Const(it) }, Eq.any()))
->>>>>>> 093edd1d
+        testLaws(TraverseFilterLaws.laws(Const.traverseFilter(), Const.applicative(IntMonoid), { Const(it) }, Eq.any()))
         testLaws(ApplicativeLaws.laws(Const.applicative(IntMonoid), Eq.any()))
     }
 }