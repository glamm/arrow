package kategory

fun <A, T> ConstKind<A, T>.value(): A = this.ev().value

@higherkind data class Const<out A, out T>(val value: A) : ConstKind<A, T> {

    @Suppress("UNCHECKED_CAST")
    fun <U> retag(): Const<A, U> = this as Const<A, U>

<<<<<<< HEAD
    inline fun <F, U> traverseFilter(f: (T) -> HK<F, Option<U>>, FA: Applicative<F>): HK<F, Const<A, U>> =
            FA.pure(retag())

    inline fun <F, U> traverse(f: (T) -> HK<F, U>, FA: Applicative<F>): HK<F, Const<A, U>> =
            FA.pure(retag())
=======
    fun <F, U> traverse(f: (T) -> HK<F, U>, FA: Applicative<F>): HK<F, Const<A, U>> = FA.pure(retag())
>>>>>>> 2c846029

    companion object {
        fun <T, A> pure(a: A): Const<A, T> = Const(a)

        inline fun <reified A> applicative(MA: Monoid<A> = kategory.monoid<A>()): Applicative<ConstKindPartial<A>> =
                ConstApplicativeInstanceImplicits.instance(MA)

        inline fun <reified A> traverse(MA: Monoid<A> = kategory.monoid<A>()): Traverse<ConstKindPartial<A>> =
                ConstTraverseInstanceImplicits.instance()

<<<<<<< HEAD
        inline fun <reified A> traverseFilter(MA: Monoid<A> = kategory.monoid<A>()): TraverseFilter<ConstKindPartial<A>> = instances(MA)

        inline fun <reified A> traverse(MA: Monoid<A> = kategory.monoid<A>()): Traverse<ConstKindPartial<A>> = instances(MA)
=======
        inline fun <reified A, T> semigroup(SA: Semigroup<A> = kategory.semigroup<A>()): Semigroup<ConstKind<A, T>> =
                ConstSemigroupInstanceImplicits.instance(SA)
>>>>>>> 2c846029

        inline fun <reified A, T> monoid(MA: Monoid<A> = kategory.monoid<A>()): Monoid<ConstKind<A, T>> =
                ConstMonoidInstanceImplicits.instance(MA)

    }
}

fun <A, T> ConstKind<A, T>.combine(that: ConstKind<A, T>, SG: Semigroup<A>): Const<A, T> = Const(SG.combine(this.value(), that.value()))

fun <A, T, U> ConstKind<A, T>.ap(ff: ConstKind<A, (T) -> U>, SG: Semigroup<A>): Const<A, U> = ff.ev().retag<U>().combine(this.ev().retag(), SG)

fun <A> A.const(): Const<A, Nothing> = Const(this)<|MERGE_RESOLUTION|>--- conflicted
+++ resolved
@@ -7,15 +7,9 @@
     @Suppress("UNCHECKED_CAST")
     fun <U> retag(): Const<A, U> = this as Const<A, U>
 
-<<<<<<< HEAD
-    inline fun <F, U> traverseFilter(f: (T) -> HK<F, Option<U>>, FA: Applicative<F>): HK<F, Const<A, U>> =
-            FA.pure(retag())
+    fun <F, U> traverse(f: (T) -> HK<F, U>, FA: Applicative<F>): HK<F, Const<A, U>> = FA.pure(retag())
 
-    inline fun <F, U> traverse(f: (T) -> HK<F, U>, FA: Applicative<F>): HK<F, Const<A, U>> =
-            FA.pure(retag())
-=======
-    fun <F, U> traverse(f: (T) -> HK<F, U>, FA: Applicative<F>): HK<F, Const<A, U>> = FA.pure(retag())
->>>>>>> 2c846029
+    fun <F, U> traverseFilter(f: (T) -> HK<F, Option<U>>, FA: Applicative<F>): HK<F, Const<A, U>> = FA.pure(retag())
 
     companion object {
         fun <T, A> pure(a: A): Const<A, T> = Const(a)
@@ -24,16 +18,13 @@
                 ConstApplicativeInstanceImplicits.instance(MA)
 
         inline fun <reified A> traverse(MA: Monoid<A> = kategory.monoid<A>()): Traverse<ConstKindPartial<A>> =
-                ConstTraverseInstanceImplicits.instance()
+                ConstTraverseFilterInstanceImplicits.instance()
 
-<<<<<<< HEAD
-        inline fun <reified A> traverseFilter(MA: Monoid<A> = kategory.monoid<A>()): TraverseFilter<ConstKindPartial<A>> = instances(MA)
+        inline fun <reified A> traverseFilter(MA: Monoid<A> = kategory.monoid<A>()): TraverseFilter<ConstKindPartial<A>> =
+                ConstTraverseFilterInstanceImplicits.instance()
 
-        inline fun <reified A> traverse(MA: Monoid<A> = kategory.monoid<A>()): Traverse<ConstKindPartial<A>> = instances(MA)
-=======
         inline fun <reified A, T> semigroup(SA: Semigroup<A> = kategory.semigroup<A>()): Semigroup<ConstKind<A, T>> =
                 ConstSemigroupInstanceImplicits.instance(SA)
->>>>>>> 2c846029
 
         inline fun <reified A, T> monoid(MA: Monoid<A> = kategory.monoid<A>()): Monoid<ConstKind<A, T>> =
                 ConstMonoidInstanceImplicits.instance(MA)
