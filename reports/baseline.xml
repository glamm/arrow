<?xml version="1.0" encoding="UTF-8" standalone="yes"?>
<SmellBaseline>
    <Blacklist timestamp="1490879306930"/>
    <Whitelist timestamp="1492411880669">
        <ID>EmptyClassBlock:Typeclass.kt$&lt;no name provided&gt; : TypeLiteral</ID>
        <ID>ComplexMethod:AndThen.kt$AndThen$ @Suppress("UNCHECKED_CAST") internal fun runLoop(_success: A?, _failure: Throwable?, _isSuccess: Boolean): B</ID>
        <ID>OptionalUnit:AndThen.kt$AndThen$Unit</ID>
<<<<<<< HEAD
        <ID>OptionalUnit:IO.kt$IO$Unit</ID>
=======
        <ID>ComplexMethod:AndThen.kt$AndThen$ @Suppress("UNCHECKED_CAST") internal fun runLoop(_success: A?, _failure: Throwable?, _isSuccess: Boolean): B</ID>
>>>>>>> 7f10e831
        <ID>OptionalUnit:NonEmptyListMonad.kt$NonEmptyListMonad$Unit</ID>
        <ID>NestedBlockDepth:AndThen.kt$AndThen$ @Suppress("UNCHECKED_CAST") internal fun runLoop(_success: A?, _failure: Throwable?, _isSuccess: Boolean): B</ID>
        <ID>NestedBlockDepth:Eval.kt$Eval.Compute$override fun value(): A</ID>
    </Whitelist>
</SmellBaseline><|MERGE_RESOLUTION|>--- conflicted
+++ resolved
@@ -4,12 +4,8 @@
     <Whitelist timestamp="1492411880669">
         <ID>EmptyClassBlock:Typeclass.kt$&lt;no name provided&gt; : TypeLiteral</ID>
         <ID>ComplexMethod:AndThen.kt$AndThen$ @Suppress("UNCHECKED_CAST") internal fun runLoop(_success: A?, _failure: Throwable?, _isSuccess: Boolean): B</ID>
+        <ID>OptionalUnit:IO.kt$IO$Unit</ID>
         <ID>OptionalUnit:AndThen.kt$AndThen$Unit</ID>
-<<<<<<< HEAD
-        <ID>OptionalUnit:IO.kt$IO$Unit</ID>
-=======
-        <ID>ComplexMethod:AndThen.kt$AndThen$ @Suppress("UNCHECKED_CAST") internal fun runLoop(_success: A?, _failure: Throwable?, _isSuccess: Boolean): B</ID>
->>>>>>> 7f10e831
         <ID>OptionalUnit:NonEmptyListMonad.kt$NonEmptyListMonad$Unit</ID>
         <ID>NestedBlockDepth:AndThen.kt$AndThen$ @Suppress("UNCHECKED_CAST") internal fun runLoop(_success: A?, _failure: Throwable?, _isSuccess: Boolean): B</ID>
         <ID>NestedBlockDepth:Eval.kt$Eval.Compute$override fun value(): A</ID>
