package arrow.effects

import arrow.Kind
<<<<<<< HEAD
import arrow.core.*
import arrow.effects.extensions.NonBlocking
import arrow.effects.extensions.fx.fx.fx
import arrow.effects.extensions.fx.unsafeRun.runBlocking
import arrow.effects.extensions.fx.unsafeRun.unsafeRun
import arrow.effects.suspended.fx.Fx
import arrow.effects.suspended.fx.FxOf
import arrow.effects.suspended.fx.fix
=======
import arrow.core.Failure
import arrow.core.Left
import arrow.core.Option
import arrow.core.Right
import arrow.core.Try
import arrow.core.identity
import arrow.core.left
import arrow.core.none
import arrow.core.right
import arrow.effects.extensions.io.fx.fx
import arrow.effects.extensions.io.unsafeRun.runBlocking
import arrow.effects.extensions.io.unsafeRun.unsafeRun
>>>>>>> abc7c555
import arrow.effects.typeclasses.UnsafeRun
import arrow.test.UnitSpec
import arrow.unsafe
import io.kotlintest.runner.junit4.KotlinTestRunner
import io.kotlintest.shouldBe
import io.kotlintest.shouldThrow
import kotlinx.coroutines.ObsoleteCoroutinesApi
import kotlinx.coroutines.newSingleThreadContext
import org.junit.runner.RunWith
import java.util.concurrent.atomic.AtomicReference

@ObsoleteCoroutinesApi
@Suppress("RedundantSuspendModifier")
@RunWith(KotlinTestRunner::class)
class EffectsSuspendDSLTests : UnitSpec() {

  init {

    /**
     * Effectful programs are allowed to run at the edge of the world inside
     * explicitly user denoted unsafe blocks.
     */
    "Running effects requires an explicit `unsafe` context" {

      /**
       * A pure expression is defined in the environment
       */
      val helloWorld: String =
        "Hello World"

      /**
       * side effects always are `suspended`.
       * This prevents them from running in the environment without an
       * effectful continuation in scope
       */
      suspend fun printHello(): Unit =
        println(helloWorld)

      /**
       * An `fx` block encapsulates the composition of an effectful program
       * and allows side-effects flagged as `suspended` to bind and compose as long as
       * they are declared within an `effect` block.
       *
       * Effect blocks suspend side effect in the monadic computation of the runtime
       * data type which it needs to be at least able to provide a `MonadDefer` extension.
       */
      val program: Fx<String> = fx {
        helloWorld
      }
      unsafe { runBlocking { program } } shouldBe helloWorld
    }

    "Fx stack safe on `!effect`" {
      val program = fx {
<<<<<<< HEAD
        val rs: List<Int> = (1..50000).toList()
        rs.forEach { r ->
          val name: String = r.toString()
          val ins = !effect { r }
          val contents = !effect { ins + 1 }
          val jsonNode = !effect { contents + 2 }
          !effect { Unit }
        }
=======
        // note how the receiving value is typed in the environment and not inside IO despite being effectful and
        // non-blocking parallel computations
        val result: List<String> = !NonBlocking.parMapN(
          effect { getThreadName() },
          effect { getThreadName() }
        ) { a, b -> listOf(a, b) }
        effect { println(result) }
        result
>>>>>>> abc7c555
      }
      unsafe { runBlocking { program } }
    }

    "Fx startfiber does not hang forever" {
      val size = 100
      fun fxStartLoop(i: Int): Fx<Int> =
        if (i < size) {
          Fx { i + 1 }.fork(NonBlocking).flatMap {
            it.join().fix().flatMap(::fxStartLoop)
          }
        } else Fx.just(i)
      Fx.unsafeRunBlocking(fxStartLoop(0)) shouldBe size
    }

    "raiseError" {
      shouldThrow<TestError> {
        fxTest {
          fx {
            !TestError.raiseError<Int>()
          }
        }
      }
    }

    "handleError" {
      fxTest {
        fx {
          !handleError({ throw TestError }) { 1 }
        }
      } shouldBe 1
    }

    "Option.getOrRaiseError success case" {
      fxTest {
        fx {
          !Option(1).getOrRaiseError { throw TestError }
        }
      } shouldBe 1
    }

    "Option.getOrRaiseError error case" {
      shouldThrow<TestError> {
        fxTest {
          fx {
            !none<Int>().getOrRaiseError { throw TestError }
          }
        }
      }
    }

    "Either.getOrRaiseError success case" {
      fxTest {
        fx {
          !1.right().getOrRaiseError { throw TestError }
        }
      } shouldBe 1
    }

    "Either.getOrRaiseError error case" {
      shouldThrow<TestError> {
        fxTest {
          fx {
            !1.left().getOrRaiseError { throw TestError }
          }
        }
      }
    }

    "Try.getOrRaiseError success case" {
      fxTest {
        fx {
          !Try { 1 }.getOrRaiseError { throw TestError }
        }
      } shouldBe 1
    }

    "Try.getOrRaiseError error case" {
      shouldThrow<TestError> {
        fxTest {
          fx {
            !Failure(TestError).getOrRaiseError { throw TestError }
          }
        }
      }
    }

    "attempt success" {
      fxTest {
        fx {
          !attempt { 1 }
        }
      } shouldBe Right(1)
    }

    "attempt failure" {
      fxTest {
        fx {
          !attempt { throw TestError }
        }
      } shouldBe Left(TestError)
    }

    "suspend () -> A ≅ Kind<F, A> isomorphism" {
      fxTest {
        fx {
          val (suspendedValue) = suspend { 1 }.effect()
          val fxValue = Fx.just(1).component1()
          suspendedValue == fxValue
        }
      } shouldBe true
    }

    "asyncCallback" {
      val result = 1
      fxTest {
        fx {
          val asyncResult = !async<Int> { cb ->
            cb(Right(result))
          }
          asyncResult
        }
      } shouldBe result
    }

    "continueOn" {
      fxTest {
        fx {
          continueOn(newSingleThreadContext("A"))
          val contextA = !effect { Thread.currentThread().name }
          continueOn(newSingleThreadContext("B"))
          val contextB = !effect { Thread.currentThread().name }
          contextA != contextB
        }
      } shouldBe true
    }

    "CoroutineContext.defer" {
      fxTest {
        fx {
          val contextA = !newSingleThreadContext("A").effect { Thread.currentThread().name }
          val contextB = !newSingleThreadContext("B").effect { Thread.currentThread().name }
          contextA != contextB
        }
      } shouldBe true
    }

    "bracketCase success" {
      val msg: AtomicReference<Int> = AtomicReference(0)
      val const = 1
      fxTest {
        fx {
          !bracketCase(
            f = { const },
            release = { n, exit -> msg.set(const) },
            use = { it }
          )
        }
      }
      msg.get() shouldBe const
    }

    /** broken in master, release behavior is off */
    "bracketCase failure" {
      val msg: AtomicReference<Int> = AtomicReference(0)
      val const = 1
      shouldThrow<TestError> {
        fxTest {
          fx {
            !bracketCase(
              f = { const },
              release = { n, exit -> msg.set(const) },
              use = { throw TestError }
            )
          }
        }
      }
      msg.get() shouldBe const
    }

    "Fx should stay within same context" {
      Fx.unsafeRunBlocking(
        fx {
          continueOn(newSingleThreadContext("start"))
          val initialThread = !effect { Thread.currentThread().name }
          !(0..130).map { i -> suspend { i } }.sequence()
          val continuedThread = !effect { Thread.currentThread().name }
          continuedThread shouldBe initialThread
        }
      )
    }

    "fork" {
      val const = 1
      fxTest {
        fx {
          val fiber = !NonBlocking.fork(effect { const })
          val (n) = fiber.join()
          n
        }
      } shouldBe const
    }

    "racePair" {
      fxTest {
        fx {
          val race1 =
            !NonBlocking.racePair(
              effect { 1 },
              effect { Thread.sleep(100); 2 }
            )
          val race2 =
            !NonBlocking.racePair(
              effect { Thread.sleep(100); 1 },
              effect { 2 }
            )
          race1.fold({ true }, { false }) &&
            race2.fold({ false }, { true })
        }
      } shouldBe true
    }

    "List.flatTraverse syntax" {
      fxTest {
        fx {
          val result = !listOf(
            suspend { 1 },
            suspend { 2 },
            suspend { 3 }
          ).flatTraverse {
            listOf(it * 2)
          }
          result
        }
      } shouldBe listOf(2, 4, 6)
    }

    "List.traverse syntax" {
      fxTest {
        fx {
          !listOf(
            suspend { 1 },
            suspend { 2 },
            suspend { 3 }
          ).traverse<Int, Int>(::effectIdentity)
        }
      } shouldBe listOf(1, 2, 3)
    }

    "List.sequence syntax" {
      fxTest {
        fx {
          !listOf(
            suspend { 1 },
            suspend { 2 },
            suspend { 3 }
          ).sequence()
        }
      } shouldBe listOf(1, 2, 3)
    }

    "List.parTraverse syntax" {
      val main = Thread.currentThread().name
      fxTest {
        fx {
          val result = !NonBlocking.parTraverse(
            listOf(
              effect { Thread.currentThread().name },
              effect { Thread.currentThread().name },
              effect { Thread.currentThread().name }
            ),
            ::identity
          )
          result.any {
            it == main
          }
        }
      } shouldBe false
    }

    "List.parSequence syntax" {
      val main = Thread.currentThread().name
      fxTest {
        fx {
          val result = !NonBlocking.parSequence(listOf(
            effect { Thread.currentThread().name },
            effect { Thread.currentThread().name },
            effect { Thread.currentThread().name }
          ))
          result.any {
            it == main
          }
        }
      } shouldBe false
    }

    "EnvFx supports polymorphism" {
      val const = 1

      suspend fun sideEffect(): Int =
        const

      fun <F> arrow.effects.typeclasses.suspended.concurrent.Fx<F>.program(): Kind<F, Int> =
        fx { !effect { sideEffect() } }

      fun <F> UnsafeRun<F>.main(fx: arrow.effects.typeclasses.suspended.concurrent.Fx<F>): Int =
        unsafe { runBlocking { fx.program() } }

      Fx.unsafeRun().main(Fx.fx()) shouldBe const
    }

    "(suspend () -> A) <-> Kind<F, A>" {
      val done = "done"
      suspend fun sideEffect(): String {
        println("Boom!")
        return done
      }
      fxTest {
        fx {
          val (appliedPureEffect1: String) = effect { sideEffect() }
          val appliedPureEffect2: String = !effect { sideEffect() }
          appliedPureEffect1
        }
      } shouldBe done
    }
  }
}

fun <A> fxTest(f: () -> FxOf<A>): A =
  unsafe { runBlocking(f) }

object TestError : Throwable()<|MERGE_RESOLUTION|>--- conflicted
+++ resolved
@@ -1,8 +1,6 @@
 package arrow.effects
 
 import arrow.Kind
-<<<<<<< HEAD
-import arrow.core.*
 import arrow.effects.extensions.NonBlocking
 import arrow.effects.extensions.fx.fx.fx
 import arrow.effects.extensions.fx.unsafeRun.runBlocking
@@ -10,7 +8,6 @@
 import arrow.effects.suspended.fx.Fx
 import arrow.effects.suspended.fx.FxOf
 import arrow.effects.suspended.fx.fix
-=======
 import arrow.core.Failure
 import arrow.core.Left
 import arrow.core.Option
@@ -23,7 +20,6 @@
 import arrow.effects.extensions.io.fx.fx
 import arrow.effects.extensions.io.unsafeRun.runBlocking
 import arrow.effects.extensions.io.unsafeRun.unsafeRun
->>>>>>> abc7c555
 import arrow.effects.typeclasses.UnsafeRun
 import arrow.test.UnitSpec
 import arrow.unsafe
@@ -78,7 +74,6 @@
 
     "Fx stack safe on `!effect`" {
       val program = fx {
-<<<<<<< HEAD
         val rs: List<Int> = (1..50000).toList()
         rs.forEach { r ->
           val name: String = r.toString()
@@ -87,7 +82,6 @@
           val jsonNode = !effect { contents + 2 }
           !effect { Unit }
         }
-=======
         // note how the receiving value is typed in the environment and not inside IO despite being effectful and
         // non-blocking parallel computations
         val result: List<String> = !NonBlocking.parMapN(
@@ -96,7 +90,6 @@
         ) { a, b -> listOf(a, b) }
         effect { println(result) }
         result
->>>>>>> abc7c555
       }
       unsafe { runBlocking { program } }
     }
