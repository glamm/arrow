--- conflicted
+++ resolved
@@ -128,10 +128,6 @@
   override fun <A, B> Kind<F, A>.map(f: (A) -> B): Kind<F, B> = CF.run {
     this@map.map(f)
   }
-<<<<<<< HEAD
 
   override fun toString(): String = "CancelablePromise(state=$state)"
-
-=======
->>>>>>> abc7c555
 }