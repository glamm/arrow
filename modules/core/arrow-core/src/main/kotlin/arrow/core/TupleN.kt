--- conflicted
+++ resolved
@@ -30,7 +30,6 @@
   companion object
 }
 
-<<<<<<< HEAD
 @higherkind
 data class Tuple3<out A, out B, out C>(val a: A, val b: B, val c: C) : Tuple3Of<A, B, C> {
     fun reverse(): Tuple3<C, B, A> = Tuple3(c, b, a)
@@ -71,56 +70,6 @@
 @higherkind
 data class Tuple10<out A, out B, out C, out D, out E, out F, out G, out H, out I, out J>(val a: A, val b: B, val c: C, val d: D, val e: E, val f: F, val g: G, val h: H, val i: I, val j: J): Tuple10Of<A, B, C, D, E, F, G, H, I, J> {
     companion object
-=======
-data class Tuple3<out A, out B, out C>(val a: A, val b: B, val c: C) {
-  fun reverse(): Tuple3<C, B, A> = Tuple3(c, b, a)
-
-  companion object
-}
-
-data class Tuple4<out A, out B, out C, out D>(val a: A, val b: B, val c: C, val d: D) {
-  fun reverse(): Tuple4<D, C, B, A> = Tuple4(d, c, b, a)
-
-  companion object
-}
-
-data class Tuple5<out A, out B, out C, out D, out E>(val a: A, val b: B, val c: C, val d: D, val e: E) {
-  fun reverse(): Tuple5<E, D, C, B, A> = Tuple5(e, d, c, b, a)
-
-  companion object
-}
-
-data class Tuple6<out A, out B, out C, out D, out E, out F>(val a: A, val b: B, val c: C, val d: D, val e: E, val f: F) {
-  fun reverse(): Tuple6<F, E, D, C, B, A> = Tuple6(f, e, d, c, b, a)
-
-  companion object
-}
-
-data class Tuple7<out A, out B, out C, out D, out E, out F, out G>(val a: A, val b: B, val c: C, val d: D, val e: E, val f: F, val g: G) {
-  fun reverse(): Tuple7<G, F, E, D, C, B, A> = Tuple7(g, f, e, d, c, b, a)
-
-  companion object
-}
-
-data class Tuple8<out A, out B, out C, out D, out E, out F, out G, out H>(val a: A, val b: B, val c: C, val d: D, val e: E, val f: F, val g: G, val h: H) {
-  fun reverse(): Tuple8<H, G, F, E, D, C, B, A> = Tuple8(h, g, f, e, d, c, b, a)
-
-  companion object
-}
-
-data class Tuple9<out A, out B, out C, out D, out E, out F, out G, out H, out I>(val a: A, val b: B, val c: C, val d: D, val e: E, val f: F, val g: G,
-                                                                                 val h: H, val i: I) {
-  fun reverse(): Tuple9<I, H, G, F, E, D, C, B, A> = Tuple9(i, h, g, f, e, d, c, b, a)
-
-  companion object
-}
-
-data class Tuple10<out A, out B, out C, out D, out E, out F, out G, out H, out I, out J>(val a: A, val b: B, val c: C, val d: D, val e: E, val f: F, val g: G,
-                                                                                         val h: H, val i: I, val j: J) {
-  fun reverse(): Tuple10<J, I, H, G, F, E, D, C, B, A> = Tuple10(j, i, h, g, f, e, d, c, b, a)
-
-  companion object
->>>>>>> ee18d155
 }
 
 @higherkind
